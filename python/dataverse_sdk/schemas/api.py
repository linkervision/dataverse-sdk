import re
from typing import Optional, Union

from pydantic import BaseModel, validator

from .client import AnnotationFormat, DatasetType, DataSource
from .common import AttributeType, OntologyImageType, OntologyPcdType, SensorType


class AttributeOptionAPISchema(BaseModel):
    id: Optional[int] = None
    value: Union[str, float, int, bool]


class AttributeAPISchema(BaseModel):
    id: Optional[int] = None
    name: str
    option_data: Optional[list[Union[str, bool, int, float]]] = None
    type: AttributeType

    class Config:
        use_enum_values = True

    @validator("type")
    def option_data_validator(cls, value, values, **kwargs):
        if value == AttributeType.OPTION and not values.get("option_data"):
            raise ValueError(
                "Need to assign value for `option_data` "
                + "if the Attribute type is option"
            )
        return value


class SensorAPISchema(BaseModel):
    id: Optional[int] = None
    name: str
    type: SensorType

    class Config:
        use_enum_values = True


class OntologyClassAPISchema(BaseModel):
    id: Optional[int] = None
    name: str
    color: str
    rank: int
    attribute_data: Optional[list[AttributeAPISchema]] = None

    @validator("color", each_item=True)
    def color_validator(cls, value):
        if not value.startswith("#") or not re.search(
            r"\b[a-zA-Z0-9]{6}\b", value.lstrip("#")
        ):
            raise ValueError(
                f"Color field needs starts with `#` and has 6 digits behind it, get : {value}"
            )
        return value


class OntologyAPISchema(BaseModel):
    id: Optional[int] = None
    name: str
    image_type: Optional[OntologyImageType] = None
    pcd_type: Optional[OntologyPcdType] = None
    ontology_classes_data: Optional[list[OntologyClassAPISchema]] = None

    class Config:
        use_enum_values = True


class ProjectAPISchema(BaseModel):
    id: Optional[int] = None
    name: str
    description: Optional[str] = None
    ego_car: Optional[str] = None
    ontology_data: OntologyAPISchema
    sensor_data: list[SensorAPISchema]


class DatasetAPISchema(BaseModel):
    name: str
    project_id: int
    sensor_ids: list[int]
    data_source: DataSource
    type: DatasetType
    annotation_format: AnnotationFormat
    storage_url: str
    data_folder: str
    container_name: Optional[str] = None
    sas_token: Optional[str] = None
    sequential: bool = False
    generate_metadata: bool = False
<<<<<<< HEAD
    description: Optional[str] = None
    calibration_folder: Optional[str] = None
    annotation_file: Optional[str] = None
    annotation_folder: Optional[str] = None
    lidar_folder: Optional[str] = None
    render_pcd: Optional[str] = None
    extra_annotations: Optional[str] = None
=======
    render_pcd: bool = False
    description: Optional[str] = None
>>>>>>> c6ad2346
<|MERGE_RESOLUTION|>--- conflicted
+++ resolved
@@ -91,15 +91,11 @@
     sas_token: Optional[str] = None
     sequential: bool = False
     generate_metadata: bool = False
-<<<<<<< HEAD
+    render_pcd: bool = False
     description: Optional[str] = None
     calibration_folder: Optional[str] = None
     annotation_file: Optional[str] = None
     annotation_folder: Optional[str] = None
     lidar_folder: Optional[str] = None
     render_pcd: Optional[str] = None
-    extra_annotations: Optional[str] = None
-=======
-    render_pcd: bool = False
-    description: Optional[str] = None
->>>>>>> c6ad2346
+    extra_annotations: Optional[str] = None