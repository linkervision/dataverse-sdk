import asyncio
import copy
import os
import uuid
from collections import defaultdict
from collections.abc import AsyncGenerator
from typing import Callable, Optional

import aiohttp
from tqdm import tqdm
from visionai_data_format.schemas.visionai_schema import VisionAIModel

from .base import ExportAnnotationBase
from .constant import (
    BATCH_SIZE,
    GROUND_TRUTH_ANNOTATION_NAME,
    GROUNDTRUTH,
    MAX_CONCURRENT_DOWNLOADS,
    ExportFormat,
)
from .exporter import Exporter
from .utils import convert_to_bytes, gen_empty_vai


def merge_intervals(intervals: list[tuple[int, int]]):
    # merge intervals in case there is any interval that could overlap
    # [(0, 3), (3, 5), (8, 9), (12, 12)] -> [(0, 5), (8, 9), (12, 12)]
    if not intervals:
        return []

    # Step 1: Sort intervals based on the start time
    intervals.sort(key=lambda x: x[0])

    # Step 2: Initialize merged list and add the first interval
    merged = [intervals[0]]

    # Step 3: Merge overlapping intervals
    for interval in intervals[1:]:
        last_merged_interval = merged[-1]

        # Check if the current interval overlaps with the last interval in the merged list
        if interval[0] - last_merged_interval[1] > 1:
            # If there is no overlap, simply add the current interval to the merged list
            merged.append(interval)
            continue

        # Merge the intervals by updating the end time of the last interval in the merged list
        last_merged_interval = (
            last_merged_interval[0],
            max(last_merged_interval[1], interval[1]),
        )
        merged[-1] = last_merged_interval

    # Step 4: Return the merged list of intervals
    return merged


def gen_intervals(range_list: list[int]) -> list[tuple[int, int]]:
    """given a list of numbers, return its range interval list

    Parameters
    ----------
    range_list : list[int]
        list of numbers

    Returns
    -------
    list[tuple[int, int]]
        list of range intervals in tuple, where first index is the start of the range,
        the second index is the end of the range
    """
    # generate intervals from list
    # [0,1,2,3,5,8,9,12] -> [(0, 3), (5, 5), (8, 9), (12, 12)]
    range_list.sort()
    start, end = range_list[0], range_list[0]
    result_intervals: list[tuple[int, int]] = [(start, end)]
    for frame_num in range_list:
        last_start, last_end = result_intervals[-1]
        if last_start <= frame_num <= last_end:
            continue
        if frame_num > last_end and frame_num - last_end == 1:
            result_intervals[-1] = (last_start, frame_num)
        elif frame_num < last_start and last_start - frame_num == 1:
            result_intervals[-1] = (frame_num, last_end)
        else:
            result_intervals.append((frame_num, frame_num))

    if len(result_intervals) == 1:
        return result_intervals

    return merge_intervals(result_intervals)


def combine_static_dynamic_data(
    frame_num_set: set[int],
    sub_root_key: str = "object_data_pointers",
    static_data: Optional[dict[str, list[dict]]] = None,
    dynamic_data: Optional[dict] = None,
) -> Optional[dict]:
    if not static_data and not dynamic_data:
        return None

    # combine objects data and its interval
    combined_objects = {}
    for data_uuid, data_info_list in static_data.items():
        for _, data_info in data_info_list:
            # initialize combined objects with given data uuid
            # since we don't have the data of given uuid in our combined objects
            if data_uuid not in combined_objects:
                combined_objects[data_uuid] = data_info
                continue
            # add frame intervals information for given data uuid
            for data_pointer_name, data_pointer_info in data_info[sub_root_key].items():
                if data_pointer_name not in combined_objects[data_uuid][sub_root_key]:
                    combined_objects[data_uuid][sub_root_key].update(
                        {data_pointer_name: data_pointer_info}
                    )
                    continue
                combined_objects[data_uuid][sub_root_key][data_pointer_name][
                    "frame_intervals"
                ] += data_pointer_info["frame_intervals"]

    # check if the objects are required since we decreasing the frame number
    # if the objects don't required, we remove them from combined objects to be assigned into visionai
    for obj_uuid, obj_data in list(combined_objects.items()):
        for data_pointers_info in obj_data[sub_root_key].values():
            current_obj_frame_list: list[int] = [
                i
                for frame_interval in data_pointers_info["frame_intervals"]
                for i in range(
                    int(frame_interval["frame_start"]),
                    int(frame_interval["frame_end"]) + 1,
                )
            ]
            current_obj_frame_set = set(current_obj_frame_list)

            allowed_obj_frame_list: list[int] = list(
                current_obj_frame_set & frame_num_set
            )
            # remove current object uuid if current frame list doesn't contain the object
            if not allowed_obj_frame_list:
                del combined_objects[obj_uuid]
                continue

            data_pointers_info["frame_intervals"] = [
                {"frame_start": data[0], "frame_end": data[1]}
                for data in gen_intervals(allowed_obj_frame_list)
            ]

    # combine object intervals
    dynamic_uuid_list: list[str] = []
    if dynamic_data:
        dynamic_uuid_list = list(dynamic_data.keys())
    uuid_list: list[str] = list(static_data.keys()) + dynamic_uuid_list
    for obj_uuid in uuid_list:
        if obj_uuid not in combined_objects:
            continue
        static_frame_list: list[int] = [int(data[0]) for data in static_data[obj_uuid]]
        dynamic_frame_list: list[int] = list(dynamic_data.get(obj_uuid, set()))
        combined_frame_list: list[int] = list(
            set(static_frame_list + dynamic_frame_list)
        )
        uuid_frame_interval = gen_intervals(combined_frame_list)
        combined_objects[obj_uuid]["frame_intervals"] = [
            {"frame_start": start, "frame_end": end}
            for start, end in uuid_frame_interval
        ]
    return combined_objects


def replace_data_frame_intervals(
    root_key: str, data_info: dict, frame_num: int
) -> None:
    """replace current objects under visionai frame intervlas

    Parameters
    ----------
    root_key : str
        current annotation object key such as "contexts" or "objects"
    data_info : dict
        annotation data
    frame_num : int
        current frame number
    """
    sub_root_key_map = {
        "contexts": "context_data_pointers",
        "objects": "object_data_pointers",
    }
    sub_root_key = sub_root_key_map[root_key]
    new_frame_intervals = [{"frame_start": frame_num, "frame_end": frame_num}]
    for pointer in data_info[sub_root_key].values():
        pointer["frame_intervals"] = new_frame_intervals


def aggregate_static_annotations(
    datarows: list[dict], root_key: str, annotation_name: str
) -> defaultdict[str, list[tuple[int, dict]]]:
    """aggregate static annotations of visionai data

    Parameters
    ----------
    datarows : list[dict]
        list of datarow
    root_key : str
        current annotation object key such as "contexts" or "objects"
    annotation_name: str
        specified annotation name

    Returns
    -------
    dict[str, list[tuple[int, dict]]]
        a map of object uuid with its frame and annotation info
    """
    large_data: dict[str, list[tuple[int, dict]]] = defaultdict(list)
    for datarow in datarows:
        datarow_items = datarow["items"]
        frame_num = int(datarow["frame_id"])
        if annotation_name == GROUNDTRUTH:
            data = datarow_items.get(GROUND_TRUTH_ANNOTATION_NAME, {}).get(root_key, {})
        else:
            data = datarow_items.get("predictions", {}).get(annotation_name, {})

        for data_uuid, data_info in data.items():
            if root_key in {"contexts", "objects"}:
                replace_data_frame_intervals(root_key, data_info, frame_num)
            large_data[data_uuid].append((frame_num, data_info))
    return large_data


def update_streams_uri(
    streams: dict, sequence_folder_url: str, original_file_name: Optional[str] = None
) -> dict:
    """Update streams under frames uri

    Example:
    stream old uri path is the path of current frame/datarow saved in our dataverse container
    : "https://dataverse-container-local.s3.ap-northeast-1.amazonaws.com/backend/upload/datasets
        /vainewformat-20230801042356724969/data/000000000004/data/camera1/000000000000.jpg"

    since we only need to keep the frame number for each new sequence,
    we only take last three path from uri : "data/camera1/000000000000.jpg"

    then we could generate new uri path for the exported frame/datarow

    Parameters
    ----------
    streams : dict
        streams data contains multiple sensors and its uri
    sequence_folder_url : str
        sequence folder url destination
    original_file_name: Optional[str]
        original file name for the given image/pcd


    Returns
    -------
    dict
        updated streams data
    """

    current_streams = copy.deepcopy(streams)
    for stream_data in current_streams.values():
        old_uri_path_list = stream_data["uri"].split("/")
        file_path = "/".join(old_uri_path_list[-3:])
        stream_data["uri"] = sequence_folder_url + file_path
        if original_file_name is not None:
            stream_data["original_file_name"] = original_file_name
    return current_streams


def aggregate_visionai_tags(
    datarows: list[dict], frames: dict[str, dict], annotation_name: str
) -> tuple[dict, dict]:
    new_frames = copy.deepcopy(frames)

    # 1. combine all tags classes from different datarows
    sequence_class_set = set()
    for datarow in datarows:
        if annotation_name == GROUNDTRUTH:
            current_tags = (
                datarow["items"].get(GROUND_TRUTH_ANNOTATION_NAME, {}).get("tags")
            )
        else:
            current_tags = (
                datarow["items"]
                .get("predictions", {})
                .get(annotation_name, {})
                .get("tags")
            )

        if not current_tags:
            continue

        tag_data = None
        try:
            current_tag: dict = next(iter(current_tags.values()))
            tag_data = current_tag.get("tag_data", {})
        except StopIteration:
            pass
        if not tag_data:
            continue
        class_list = tag_data["vec"][0]["val"]
        sequence_class_set |= set(class_list)

    if not sequence_class_set:
        return {}, new_frames

    # we convert the set to list to keep the order
    sequence_class_list = list(sequence_class_set)

    # 2. create new class number map
    sequence_class_name_id_map = {
        cls_name: cls_idx for cls_idx, cls_name in enumerate(sequence_class_list)
    }

    # 3. replace each datarows RLE number with sequence class order
    for datarow in datarows:
        if annotation_name == GROUNDTRUTH:
            current_tags = (
                datarow["items"].get(GROUND_TRUTH_ANNOTATION_NAME, {}).get("tags")
            )
        else:
            current_tags = (
                datarow["items"]
                .get("predictions", {})
                .get(annotation_name, {})
                .get("tags")
            )

        tag_data = None
        try:
            current_tag_data: dict = next(iter(current_tags.values()))
            tag_data = current_tag_data.get("tag_data", {})
        except StopIteration:
            pass

        if not tag_data:
            continue

        frame_num = f"{int(datarow['frame_id']):012d}"
        frame_data = new_frames[frame_num]

        frame_object = None
        try:
            frame_object: dict = next(iter(frame_data.get("objects", {}).values()))
        except StopIteration:
            pass

        if not frame_object:
            continue

        annotation_class_list = tag_data["vec"][0]["val"]

        binary_data = frame_object["object_data"]["binary"]
        current_annotation_rle = binary_data[0]["val"]

        annotation_idx_name_map = {
            cls_idx: cls_name for cls_idx, cls_name in enumerate(annotation_class_list)
        }

        new_annotation_rle = ""
        for annotation_info in current_annotation_rle.split("#"):
            pixel_count_class = annotation_info.split("V")
            if len(pixel_count_class) != 2:
                continue
            pixel_count, pixel_class = pixel_count_class
            new_pixel_class = sequence_class_name_id_map[
                annotation_idx_name_map[int(pixel_class)]
            ]
            new_annotation_rle += f"#{pixel_count}V{new_pixel_class}"

        frame_object["object_data"]["binary"][0]["val"] = new_annotation_rle

    # 4. generate tags under visionai
    tags = {
        str(uuid.uuid4()): {
            "ontology_uid": "",
            "type": "semantic_segmentation_RLE",
            "tag_data": {
                "vec": [{"name": "", "type": "values", "val": sequence_class_list}]
            },
        }
    }
    return tags, new_frames


def aggregate_datarows_annotations(
    frame_datarows: dict[int, list[dict]],
    sequence_folder_url: str,
    annotation_name: str,
) -> dict:
    """Aggregate and generate visionai annotation data

    Parameters
    ----------
    frame_datarows : dict[int, list[dict]]
        frame mapping to list of datarow
    sequence_folder_url: str
        new sequence folder url
    annotation_name: str
        specified annotation name
    Returns
    -------
    dict
        visionai dictionary
    """
    # retrieve data under frames
    dynamic_object_uuid_frame_map: dict[str, set] = defaultdict(set)
    dynamic_contexts_uuid_frame_map: dict[str, set] = defaultdict(set)

    combined_frames: dict[str, dict] = {}

    coordinate_systems: Optional[dict] = None
    streams: dict = {}
    all_datarows = []
    for _, datarows in frame_datarows.items():
        all_datarows.extend(datarows)
        # update datarow visionai for same frame
        current_frame = {
            "objects": {},
            "contexts": {},
            "frame_properties": {"streams": {}},
        }
        for datarow in datarows:
            datarow_id: int = datarow["id"]
            datarow_items: dict = datarow["items"]
            frame_num = int(datarow["frame_id"])
            original_file_name = os.path.basename(datarow["original_url"])

            if annotation_name == GROUNDTRUTH:
                vai = copy.deepcopy(datarow_items.get(GROUND_TRUTH_ANNOTATION_NAME, {}))
            else:
                vai = copy.deepcopy(
                    datarow_items.get("predictions", {}).get(annotation_name, {})
                )

            if not vai:
                vai = gen_empty_vai(
                    datarow=datarow, sequence_folder_url=sequence_folder_url
                )

            # we could retrieve the first data of frames under items
            # since each items inside datarow contains only one frames
            try:
                _, frame = vai.get("frames", {}).popitem()
            except KeyError:
                raise ValueError(
                    f"Current datarow {datarow_id} items have no frames data"
                )  # noqa: B904
            frame_objects = frame.get("objects", {})
            if frame_objects:
                for obj_uuid, obj_data in frame_objects.items():
                    dynamic_object_uuid_frame_map[obj_uuid].add(frame_num)
                    if obj_uuid not in current_frame["objects"]:
                        current_frame["objects"][obj_uuid] = obj_data
                    else:
                        for obj_type, obj_list in obj_data["object_data"].items():
                            if current_frame["objects"][obj_uuid]["object_data"].get(
                                obj_type
                            ):
                                current_frame["objects"][obj_uuid]["object_data"][
                                    obj_type
                                ].extend(obj_list)
                            else:
                                current_frame["objects"][obj_uuid][
                                    "object_data"
                                ].update({obj_type: obj_list})

            frame_contexts = frame.get("contexts", {})
            if frame_contexts:
                for ctx_uuid, ctx_data in frame_contexts.items():
                    dynamic_contexts_uuid_frame_map[ctx_uuid].add(frame_num)
                    if ctx_uuid not in current_frame["contexts"]:
                        current_frame["contexts"][ctx_uuid] = ctx_data
                    else:
                        for ctx_type, ctx_list in ctx_data.items():
                            if current_frame["contexts"][ctx_uuid]["context_data"].get(
                                ctx_type
                            ):
                                current_frame["contexts"][ctx_uuid]["context_data"][
                                    ctx_type
                                ].extend(ctx_list)
                            else:
                                current_frame["contexts"][ctx_uuid][
                                    "context_data"
                                ].update({ctx_type: ctx_list})

            if (
                "timestamp" in frame["frame_properties"]
                and "timestamp" not in current_frame["frame_properties"]
            ):
                current_frame["frame_properties"]["timestamp"] = frame[
                    "frame_properties"
                ]["timestamp"]
            # Update current frame uri
            current_frame["frame_properties"]["streams"].update(
                update_streams_uri(
                    streams=frame["frame_properties"]["streams"],
                    sequence_folder_url=sequence_folder_url,
                    original_file_name=original_file_name,
                )
            )
            # coordinate system can be optional in visionai
            if not coordinate_systems and "coordinate_systems" in vai:
                coordinate_systems = vai["coordinate_systems"]
            current_vai_sensor = next(iter(vai["streams"]))
            if current_vai_sensor not in streams:
                streams.update(
                    update_streams_uri(
                        streams=vai["streams"],
                        sequence_folder_url=sequence_folder_url,
                        original_file_name=None,
                    )
                )
        if not current_frame.get("objects"):
            current_frame.pop("objects", None)
        if not current_frame.get("contexts"):
            current_frame.pop("contexts", None)
        combined_frames[f"{frame_num:012d}"] = copy.deepcopy(current_frame)

    # list out all frames number of combined frames
    frame_num_set = {int(num) for num in combined_frames.keys()}
    # combine all objects under visionai
    static_objects_map: dict[str, list[tuple[int, dict]]] = (
        aggregate_static_annotations(
            datarows=all_datarows, root_key="objects", annotation_name=annotation_name
        )
    )

    # combine all contexts under visionai
    static_contexts_map: dict[str, list[tuple[int, dict]]] = (
        aggregate_static_annotations(
            datarows=all_datarows, root_key="contexts", annotation_name=annotation_name
        )
    )

    # retrieve tags under visionai
    # we could retrieve tags under visionai from any datarows
    # since tags values are equals for all frames under same sequence

    tags_under_visionai, combined_frames = aggregate_visionai_tags(
        frames=combined_frames, datarows=datarows, annotation_name=annotation_name
    )

    # combine static and dynamic objects
    combined_objects_map: Optional[dict] = combine_static_dynamic_data(
        static_data=static_objects_map,
        dynamic_data=dynamic_object_uuid_frame_map,
        frame_num_set=frame_num_set,
        sub_root_key="object_data_pointers",
    )

    # combine static and dynamic contexts
    combined_contexts_map: Optional[dict] = combine_static_dynamic_data(
        static_data=static_contexts_map,
        dynamic_data=dynamic_contexts_uuid_frame_map,
        frame_num_set=frame_num_set,
        sub_root_key="context_data_pointers",
    )

    frame_interval_list: list[tuple[int, int]] = gen_intervals(list(frame_num_set))
    visionai = {
        "frames": combined_frames,
        # we could assign frame_intervals directly since we rearrange all datarows order
        "frame_intervals": [
            {"frame_start": frame_start, "frame_end": frame_end}
            for frame_start, frame_end in frame_interval_list
        ],
        "streams": streams,
        "metadata": {"schema_version": "1.0.0"},
    }
    if coordinate_systems:
        visionai["coordinate_systems"] = coordinate_systems
    if combined_objects_map:
        visionai["objects"] = combined_objects_map
    if combined_contexts_map:
        visionai["contexts"] = combined_contexts_map
    if tags_under_visionai:
        visionai["tags"] = tags_under_visionai
    return VisionAIModel(**{"visionai": visionai}).model_dump(exclude_none=True)


@Exporter.register(format=ExportFormat.VISIONAI)
class ExportVisionAI(ExportAnnotationBase):
    async def download_batch(
        self,
        session: aiohttp.ClientSession,
        semaphore: asyncio.Semaphore,
        batch_datarows: list[dict],
        datarow_id_to_frame_datarow_id: dict[int, int],
        frame_datarow_id_to_sequence_id: dict[int, int],
    ) -> list[tuple[bytes, str]]:
        tasks = []
        for datarow in batch_datarows:
            url = datarow["url"]
            frame_num, sensor_name = int(datarow["frame_id"]), datarow["sensor_name"]
            frame_datarow_id = datarow_id_to_frame_datarow_id[datarow["id"]]
            sequence_id = frame_datarow_id_to_sequence_id[frame_datarow_id]
            file_name = url.split("/")[-1]
            file_path = os.path.join(
                f"{sequence_id:012d}",
                "data",
                sensor_name,
                f"{frame_num:012d}{os.path.splitext(file_name)[-1]}",
            )

            async def download_single(url, file_path, max_retries=5, initial_delay=1):
                async with semaphore:
                    delay = initial_delay
                    for attempt in range(max_retries):
                        try:
                            async with session.get(url) as response:
                                response.raise_for_status()
                                img_bytes = await response.read()
                                return img_bytes, file_path
                        except Exception as e:
                            if attempt == max_retries - 1:
                                print(
                                    f"Error downloading {url} after {max_retries} attempts: {e}"
                                )
                                return None
                            print(
                                f"Attempt {attempt + 1} failed for {url}: {e}. Retrying in {delay} seconds..."
                            )
                            await asyncio.sleep(delay)
                            delay *= 2

            tasks.append(download_single(url, file_path))

        results = await asyncio.gather(*tasks)

        return [r for r in results if r is not None]

    async def process_datarows(
        self,
        datarow_generator_func: Callable[[list], AsyncGenerator[dict]],
        datarow_id_list: list[int],
        frame_datarow_id_to_sequence_id: dict[int, int],
        sequence_frame_datarows: defaultdict[int, list[dict]],
        target_folder: str,
        annotation_name: str,
        datarow_id_to_frame_datarow_id: dict[int, int],
        current_batch: list[dict],
        pre_frame_datarow_id: int | None,
        last_batch: bool,
<<<<<<< HEAD
=======
        is_sequential: bool,
>>>>>>> 010483ee
    ) -> tuple[
        list[tuple[bytes, str]],
        defaultdict[int, list[dict]],
        list[int],
<<<<<<< HEAD
        int,
=======
        int | None,
>>>>>>> 010483ee
        list[dict],
    ]:
        annotation_results = []

        def create_aggregated_annotation(
            frame_datarows: dict, seq_id: int
        ) -> tuple[bytes, str]:
            """Helper to create aggregated annotation bytes and path."""
            annot_bytes = convert_to_bytes(
                aggregate_datarows_annotations(
                    frame_datarows=frame_datarows,
                    sequence_folder_url=os.path.join(
                        target_folder, f"{seq_id:012d}", ""
                    ),
                    annotation_name=annotation_name,
                )
            )
            anno_path = os.path.join(
                f"{seq_id:012d}", "annotations", annotation_name, "visionai.json"
            )
            return (annot_bytes, anno_path)

        if is_sequential:
            async for datarow in datarow_generator_func(datarow_id_list):
                frame_datarow_id = datarow_id_to_frame_datarow_id[datarow["id"]]
                sequence_frame_datarows[frame_datarow_id].append(datarow)
                current_batch.append(datarow)

            sequence_id = frame_datarow_id_to_sequence_id[frame_datarow_id]
            annotation_results.append(
                create_aggregated_annotation(sequence_frame_datarows, sequence_id)
            )
            sequence_frame_datarows = defaultdict(list)

            return (
                annotation_results,
                sequence_frame_datarows,
                datarow_id_list,
                pre_frame_datarow_id,
                current_batch,
            )

        async for datarow in datarow_generator_func(datarow_id_list):
            frame_datarow_id = datarow_id_to_frame_datarow_id[datarow["id"]]
            current_batch.append(datarow)
<<<<<<< HEAD
            sequence_frame_datarows[frame_datarow_id].append(datarow)

            if pre_frame_datarow_id is None or pre_frame_datarow_id != frame_datarow_id:
                sequence_id = frame_datarow_id_to_sequence_id[frame_datarow_id]
                annot_bytes: bytes = convert_to_bytes(
                    aggregate_datarows_annotations(
                        frame_datarows=sequence_frame_datarows,
                        sequence_folder_url=os.path.join(
                            target_folder, f"{sequence_id:012d}", ""
                        ),
                        annotation_name=annotation_name,
                    )
                )
                anno_path = os.path.join(
                    f"{sequence_id:012d}",
                    "annotations",
                    annotation_name,
                    "visionai.json",
                )
                annotation_results.append((annot_bytes, anno_path))
                sequence_frame_datarows.pop(pre_frame_datarow_id, None)
=======
            if pre_frame_datarow_id is None:
                pre_frame_datarow_id = frame_datarow_id
                sequence_frame_datarows[frame_datarow_id].append(datarow)
            elif pre_frame_datarow_id != frame_datarow_id:
                # export previous frame when frame_datarow_id changes
                pre_sequence_id = frame_datarow_id_to_sequence_id[pre_frame_datarow_id]
                annotation_results.append(
                    create_aggregated_annotation(
                        sequence_frame_datarows, pre_sequence_id
                    )
                )
                sequence_frame_datarows.pop(pre_frame_datarow_id)
                sequence_frame_datarows[frame_datarow_id].append(datarow)
>>>>>>> 010483ee
                pre_frame_datarow_id = frame_datarow_id

        if last_batch:
            sequence_id = frame_datarow_id_to_sequence_id[frame_datarow_id]
<<<<<<< HEAD
            annot_bytes: bytes = convert_to_bytes(
                aggregate_datarows_annotations(
                    frame_datarows=sequence_frame_datarows,
                    sequence_folder_url=os.path.join(
                        target_folder, f"{sequence_id:012d}", ""
                    ),
                    annotation_name=annotation_name,
                )
            )
            anno_path = os.path.join(
                f"{sequence_id:012d}", "annotations", annotation_name, "visionai.json"
=======
            annotation_results.append(
                create_aggregated_annotation(sequence_frame_datarows, sequence_id)
>>>>>>> 010483ee
            )
            sequence_frame_datarows = defaultdict(list)

        return (
            annotation_results,
            sequence_frame_datarows,
            datarow_id_list,
            pre_frame_datarow_id,
            current_batch,
        )

    async def producer(
        self,
        target_folder: str,
        sequence_frame_map: dict[int, dict[int, list[int]]],
        datarow_generator_func: Callable[[list], AsyncGenerator[dict]],
        annotation_name: str,
        is_sequential: bool,
        *_,
        **kwargs,
    ) -> AsyncGenerator[bytes, str]:
        semaphore = asyncio.Semaphore(MAX_CONCURRENT_DOWNLOADS)
        async with aiohttp.ClientSession() as session:
            datarow_id_list = []
            total_datarows = sum(len(v) for v in sequence_frame_map.values())
            annotation_results = []
            current_batch = []
            pre_frame_datarow_id = None
            frame_datarow_id_to_sequence_id = {}
            datarow_id_to_frame_datarow_id = {}
            with tqdm(
                total=total_datarows, desc="Downloading images", unit="file"
            ) as progress_bar:
                sequence_frame_datarows = defaultdict(list)
                for sequence_id, frame_datarow_map in sequence_frame_map.items():
                    for frame_datarow_id, datarow_ids in frame_datarow_map.items():
                        datarow_id_list.extend(datarow_ids)
                        frame_datarow_id_to_sequence_id[frame_datarow_id] = sequence_id
                        for datarow_id in datarow_ids:
                            datarow_id_to_frame_datarow_id[datarow_id] = (
                                frame_datarow_id
                            )
<<<<<<< HEAD
                        if len(datarow_id_list) >= BATCH_SIZE:
=======
                        if not is_sequential and len(datarow_id_list) >= BATCH_SIZE:
>>>>>>> 010483ee
                            (
                                annotation_results,
                                sequence_frame_datarows,
                                datarow_id_list,
                                pre_frame_datarow_id,
                                current_batch,
                            ) = await self.process_datarows(
                                datarow_generator_func,
                                datarow_id_list,
                                frame_datarow_id_to_sequence_id,
                                sequence_frame_datarows,
                                target_folder,
                                annotation_name,
                                datarow_id_to_frame_datarow_id,
                                current_batch,
                                pre_frame_datarow_id,
                                last_batch=False,
                                is_sequential=is_sequential,
                            )
                            results = await self.download_batch(
                                session,
                                semaphore,
                                current_batch,
                                datarow_id_to_frame_datarow_id,
                                frame_datarow_id_to_sequence_id,
                            )
                            for result in results:
                                if result:
                                    yield result
                                    progress_bar.update(1)
                            current_batch = []
                            datarow_id_list = []

                            for annotation_result in annotation_results:
                                yield annotation_result
                            annotation_results = []
                    if is_sequential:
                        # process sequence
                        (
                            annotation_results,
                            sequence_frame_datarows,
                            datarow_id_list,
                            pre_frame_datarow_id,
                            current_batch,
                        ) = await self.process_datarows(
                            datarow_generator_func,
                            datarow_id_list,
                            frame_datarow_id_to_sequence_id,
                            sequence_frame_datarows,
                            target_folder,
                            annotation_name,
                            datarow_id_to_frame_datarow_id,
                            current_batch,
                            pre_frame_datarow_id,
                            last_batch=False,
                            is_sequential=is_sequential,
                        )
                        # download sequence
                        results = await self.download_batch(
                            session,
                            semaphore,
                            current_batch,
                            datarow_id_to_frame_datarow_id,
                            frame_datarow_id_to_sequence_id,
                        )
                        for result in results:
                            if result:
                                yield result
                                progress_bar.update(1)
                        current_batch = []
                        datarow_id_list = []
                        for annotation_result in annotation_results:
                            yield annotation_result
                        annotation_results = []

                # update for non-sequential last batch
                if datarow_id_list:
                    (
                        annotation_results,
                        sequence_frame_datarows,
                        datarow_id_list,
                        pre_frame_datarow_id,
                        current_batch,
                    ) = await self.process_datarows(
                        datarow_generator_func,
                        datarow_id_list,
                        frame_datarow_id_to_sequence_id,
                        sequence_frame_datarows,
                        target_folder,
                        annotation_name,
                        datarow_id_to_frame_datarow_id,
                        current_batch,
                        pre_frame_datarow_id,
                        last_batch=True,
                        is_sequential=is_sequential,
                    )
                    results = await self.download_batch(
                        session,
                        semaphore,
                        current_batch,
                        datarow_id_to_frame_datarow_id,
                        frame_datarow_id_to_sequence_id,
                    )
                    for result in results:
                        if result:
                            yield result
                            progress_bar.update(1)

                if annotation_results:
                    for annotation_result in annotation_results:
                        yield annotation_result<|MERGE_RESOLUTION|>--- conflicted
+++ resolved
@@ -643,19 +643,12 @@
         current_batch: list[dict],
         pre_frame_datarow_id: int | None,
         last_batch: bool,
-<<<<<<< HEAD
-=======
         is_sequential: bool,
->>>>>>> 010483ee
     ) -> tuple[
         list[tuple[bytes, str]],
         defaultdict[int, list[dict]],
         list[int],
-<<<<<<< HEAD
-        int,
-=======
         int | None,
->>>>>>> 010483ee
         list[dict],
     ]:
         annotation_results = []
@@ -701,29 +694,6 @@
         async for datarow in datarow_generator_func(datarow_id_list):
             frame_datarow_id = datarow_id_to_frame_datarow_id[datarow["id"]]
             current_batch.append(datarow)
-<<<<<<< HEAD
-            sequence_frame_datarows[frame_datarow_id].append(datarow)
-
-            if pre_frame_datarow_id is None or pre_frame_datarow_id != frame_datarow_id:
-                sequence_id = frame_datarow_id_to_sequence_id[frame_datarow_id]
-                annot_bytes: bytes = convert_to_bytes(
-                    aggregate_datarows_annotations(
-                        frame_datarows=sequence_frame_datarows,
-                        sequence_folder_url=os.path.join(
-                            target_folder, f"{sequence_id:012d}", ""
-                        ),
-                        annotation_name=annotation_name,
-                    )
-                )
-                anno_path = os.path.join(
-                    f"{sequence_id:012d}",
-                    "annotations",
-                    annotation_name,
-                    "visionai.json",
-                )
-                annotation_results.append((annot_bytes, anno_path))
-                sequence_frame_datarows.pop(pre_frame_datarow_id, None)
-=======
             if pre_frame_datarow_id is None:
                 pre_frame_datarow_id = frame_datarow_id
                 sequence_frame_datarows[frame_datarow_id].append(datarow)
@@ -737,27 +707,12 @@
                 )
                 sequence_frame_datarows.pop(pre_frame_datarow_id)
                 sequence_frame_datarows[frame_datarow_id].append(datarow)
->>>>>>> 010483ee
                 pre_frame_datarow_id = frame_datarow_id
 
         if last_batch:
             sequence_id = frame_datarow_id_to_sequence_id[frame_datarow_id]
-<<<<<<< HEAD
-            annot_bytes: bytes = convert_to_bytes(
-                aggregate_datarows_annotations(
-                    frame_datarows=sequence_frame_datarows,
-                    sequence_folder_url=os.path.join(
-                        target_folder, f"{sequence_id:012d}", ""
-                    ),
-                    annotation_name=annotation_name,
-                )
-            )
-            anno_path = os.path.join(
-                f"{sequence_id:012d}", "annotations", annotation_name, "visionai.json"
-=======
             annotation_results.append(
                 create_aggregated_annotation(sequence_frame_datarows, sequence_id)
->>>>>>> 010483ee
             )
             sequence_frame_datarows = defaultdict(list)
 
@@ -800,11 +755,7 @@
                             datarow_id_to_frame_datarow_id[datarow_id] = (
                                 frame_datarow_id
                             )
-<<<<<<< HEAD
-                        if len(datarow_id_list) >= BATCH_SIZE:
-=======
                         if not is_sequential and len(datarow_id_list) >= BATCH_SIZE:
->>>>>>> 010483ee
                             (
                                 annotation_results,
                                 sequence_frame_datarows,
