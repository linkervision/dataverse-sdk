--- conflicted
+++ resolved
@@ -158,9 +158,6 @@
 
     def create_dataset(
         self,
-<<<<<<< HEAD
-        **kwargs
-=======
         name: str,
         data_source: str,
         project_id: int,
@@ -175,52 +172,18 @@
         container_name: Optional[str] = None,
         sas_token: Optional[str] = None,
         description: Optional[str] = None,
->>>>>>> c6ad2346
     ) -> dict:
         resp = self.send_request(
             url=f"{self.host}/api/datasets/",
             method="post",
             headers=self.headers,
-            data=kwargs,
-        )
-        return resp.json()
-
-    def get_dataset(self, dataset_id: int):
-        resp = self.send_request(
-            url=f"{self.host}/api/datasets/{dataset_id}/",
-            method="get",
-            headers=self.headers
-        )
-
-        return resp.json()
-
-
-    def upload_files(self, dataset_id: int, container_name: str, is_finished: bool, file_dict: dict[str, bytes]):
-
-        file_dict["json"] = (None, json.dumps({
-                "dataset_id": dataset_id,
+            data={
+                "name": name,
+                "project_id": project_id,
+                "sensor_ids": sensor_ids,
+                "data_source": data_source,
+                "storage_url": storage_url,
                 "container_name": container_name,
-<<<<<<< HEAD
-                "is_finished": is_finished,
-            }), 'application/json')
-
-        resp = self.send_request(
-            url=f"{self.host}/api/datarows/upload_files/",
-            method="post",
-            headers={"Authorization": self.headers["Authorization"]},
-            files=file_dict
-        )
-        return resp
-
-
-    def update_dataset(self, dataset_id: int, **kwargs):
-
-        resp=self.send_request(
-            url=f"{self.host}/api/datasets/{dataset_id}/",
-            method="patch",
-            headers=self.headers,
-            data=kwargs
-=======
                 "data_folder": data_folder,
                 "sas_token": sas_token,
                 "type": type,
@@ -230,6 +193,42 @@
                 "render_pcd": render_pcd,
                 "description": description if description else "",
             },
->>>>>>> c6ad2346
+        )
+        return resp.json()
+
+    def get_dataset(self, dataset_id: int):
+        resp = self.send_request(
+            url=f"{self.host}/api/datasets/{dataset_id}/",
+            method="get",
+            headers=self.headers
+        )
+
+        return resp.json()
+
+
+    def upload_files(self, dataset_id: int, container_name: str, is_finished: bool, file_dict: dict[str, bytes]):
+
+        file_dict["json"] = (None, json.dumps({
+                "dataset_id": dataset_id,
+                "container_name": container_name,
+                "is_finished": is_finished,
+            }), 'application/json')
+
+        resp = self.send_request(
+            url=f"{self.host}/api/datarows/upload_files/",
+            method="post",
+            headers={"Authorization": self.headers["Authorization"]},
+            files=file_dict
         )
         return resp
+
+
+    def update_dataset(self, dataset_id: int, **kwargs):
+
+        resp=self.send_request(
+            url=f"{self.host}/api/datasets/{dataset_id}/",
+            method="patch",
+            headers=self.headers,
+            data=kwargs
+        )
+        return resp
