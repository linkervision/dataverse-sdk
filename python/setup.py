--- conflicted
+++ resolved
@@ -2,11 +2,7 @@
 
 AUTHOR = "LinkerVision"
 PACKAGE_NAME = "dataverse-sdk"
-<<<<<<< HEAD
-PACKAGE_VERSION = "2.1.4"
-=======
-PACKAGE_VERSION = "2.2.0"
->>>>>>> 1fe52aaf
+PACKAGE_VERSION = "2.2.1"
 DESC = "Dataverse SDK For Python"
 with open("README.md", encoding="utf-8") as fh:
     long_description = fh.read()
