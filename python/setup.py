from setuptools import find_packages, setup

AUTHOR = "LinkerVision"
PACKAGE_NAME = "dataverse-sdk"
<<<<<<< HEAD
PACKAGE_VERSION = "2.2.3"
=======
PACKAGE_VERSION = "2.3.1"
>>>>>>> 010483ee
DESC = "Dataverse SDK For Python"
with open("README.md", encoding="utf-8") as fh:
    long_description = fh.read()

setup(
    name=PACKAGE_NAME,
    version=PACKAGE_VERSION,
    packages=find_packages(),
    python_requires=">=3.10, <4",
    author=AUTHOR,
    url="",
    description=DESC,
    install_requires=[
        "pydantic==2.*",
        "requests",
        "httpx>=0.23.0",
        "tqdm",
        "aiofiles",
        "visionai-data-format==2.0.0",
        "aiohttp",
        "aiohttp_retry",
        "numpy>=1.21,<2",
        "opencv-contrib-python==4.8.1.78",
    ],
    long_description=long_description,
    long_description_content_type="text/markdown",
    classifiers=["Programming Language :: Python :: 3"],
)<|MERGE_RESOLUTION|>--- conflicted
+++ resolved
@@ -2,11 +2,7 @@
 
 AUTHOR = "LinkerVision"
 PACKAGE_NAME = "dataverse-sdk"
-<<<<<<< HEAD
-PACKAGE_VERSION = "2.2.3"
-=======
-PACKAGE_VERSION = "2.3.1"
->>>>>>> 010483ee
+PACKAGE_VERSION = "2.3.2"
 DESC = "Dataverse SDK For Python"
 with open("README.md", encoding="utf-8") as fh:
     long_description = fh.read()
